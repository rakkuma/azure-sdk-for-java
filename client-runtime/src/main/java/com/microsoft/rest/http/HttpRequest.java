--- conflicted
+++ resolved
@@ -100,13 +100,8 @@
      */
     public HttpRequest withBody(HttpRequestBody body) {
         this.body = body;
-<<<<<<< HEAD
-        return withHeader("Content-Length", String.valueOf(body.contentLength()));
-=======
-        this.mimeType = mimeType;
         headers.set("Content-Length", String.valueOf(body.contentLength()));
         return this;
->>>>>>> df0ca11a
     }
 
     /**
