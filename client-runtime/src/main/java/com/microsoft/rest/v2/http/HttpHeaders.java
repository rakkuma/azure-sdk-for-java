/**
 * Copyright (c) Microsoft Corporation. All rights reserved.
 * Licensed under the MIT License. See License.txt in the project root for
 * license information.
 */

package com.microsoft.rest.v2.http;

import java.util.HashMap;
import java.util.Iterator;
import java.util.Map;

/**
 * A collection of headers that will be applied to a HTTP request.
 */
public class HttpHeaders implements Iterable<HttpHeader> {
    private final Map<String, HttpHeader> headers = new HashMap<>();

    /**
     * Create an empty HttpHeaders object.
     */
    public HttpHeaders() {
    }

    /**
     * Create a HttpHeaders object with the provided initial headers.
     * @param headers The map of name to value associations to use as initial headers.
     */
    public HttpHeaders(Map<String, String> headers) {
        for (final Map.Entry<String, String> header : headers.entrySet()) {
            this.add(header.getKey(), header.getValue());
        }
    }

    /**
     * Create a HttpHeaders object with the provided initial headers.
     * @param headers The map of name to value associations to use as initial headers.
     */
    public HttpHeaders(Iterable<HttpHeader> headers) {
        this();

        for (final HttpHeader header : headers) {
            this.add(header.name(), header.value());
        }
    }

    /**
     * Add the provided headerName and headerValue to the list of headers for this request.
     * @param headerName The name of the header.
     * @param headerValue The value of the header.
     * @return This HttpRequest so that multiple operations can be chained together.
     */
    public HttpHeaders add(String headerName, String headerValue) {
        final String headerKey = headerName.toLowerCase();
        if (!headers.containsKey(headerKey)) {
            headers.put(headerKey, new HttpHeader(headerName, headerValue));
        }
        else {
            headers.get(headerKey).addValue(headerValue);
        }
        return this;
    }

    /**
     * Get the header value for the provided header name. If the header name isn't found, then null
     * will be returned.
     * @param headerName The name of the header to look for.
     * @return The String value of the header, or null if the header isn't found.
     */
<<<<<<< HEAD
    public String get(String headerName) {
        final String headerKey = headerName.toLowerCase();
        final HttpHeader header = headers.get(headerKey);
        return header == null ? null : header.value();
=======
    public String getValue(String headerName) {
        final HttpHeader header = getHeader(headerName);
        return header == null ? null : header.getValue();
>>>>>>> b8ac2c2d
    }

    /**
     * Get the header values for the provided header name. If the header name isn't found, then null
     * will be returned.
     * @param headerName The name of the header to look for.
     * @return The String values of the header, or null if the header isn't found.
     */
    public String[] getValues(String headerName) {
        final HttpHeader header = getHeader(headerName);
        return header == null ? null : header.getValues();
    }

    private HttpHeader getHeader(String headerName) {
        final String headerKey = headerName.toLowerCase();
        return headers.get(headerKey);
    }

    @Override
    public Iterator<HttpHeader> iterator() {
        return headers.values().iterator();
    }
}<|MERGE_RESOLUTION|>--- conflicted
+++ resolved
@@ -67,16 +67,9 @@
      * @param headerName The name of the header to look for.
      * @return The String value of the header, or null if the header isn't found.
      */
-<<<<<<< HEAD
-    public String get(String headerName) {
-        final String headerKey = headerName.toLowerCase();
-        final HttpHeader header = headers.get(headerKey);
+    public String value(String headerName) {
+        final HttpHeader header = getHeader(headerName);
         return header == null ? null : header.value();
-=======
-    public String getValue(String headerName) {
-        final HttpHeader header = getHeader(headerName);
-        return header == null ? null : header.getValue();
->>>>>>> b8ac2c2d
     }
 
     /**
@@ -85,9 +78,9 @@
      * @param headerName The name of the header to look for.
      * @return The String values of the header, or null if the header isn't found.
      */
-    public String[] getValues(String headerName) {
+    public String[] values(String headerName) {
         final HttpHeader header = getHeader(headerName);
-        return header == null ? null : header.getValues();
+        return header == null ? null : header.values();
     }
 
     private HttpHeader getHeader(String headerName) {
