/**
 * Copyright (c) Microsoft Corporation. All rights reserved.
 * Licensed under the MIT License. See License.txt in the project root for
 * license information.
 */

package com.microsoft.azure;

import com.google.common.reflect.TypeToken;
import com.microsoft.azure.annotations.AzureHost;
import com.microsoft.rest.protocol.SerializerAdapter;
import com.microsoft.rest.InvalidReturnTypeException;
import com.microsoft.rest.RestProxy;
import com.microsoft.rest.SwaggerInterfaceParser;
import com.microsoft.rest.SwaggerMethodParser;
import com.microsoft.rest.http.HttpClient;
import com.microsoft.rest.http.HttpRequest;
import com.microsoft.rest.http.HttpResponse;
import rx.Completable;
import rx.Observable;
import rx.Single;
import rx.functions.Func0;
import rx.functions.Func1;

import java.io.IOException;
import java.lang.reflect.ParameterizedType;
import java.lang.reflect.Proxy;
import java.lang.reflect.Type;

/**
 * This class can be used to create an Azure specific proxy implementation for a provided Swagger
 * generated interface.
 */
public final class AzureProxy extends RestProxy {
    private static long defaultDelayInMilliseconds = 30 * 1000;

    /**
     * Create a new instance of RestProxy.
     * @param httpClient The HttpClient that will be used by this RestProxy to send HttpRequests.
     * @param serializer The serializer that will be used to convert response bodies to POJOs.
     * @param interfaceParser The parser that contains information about the swagger interface that
     *                        this RestProxy "implements".
     */
    private AzureProxy(HttpClient httpClient, SerializerAdapter<?> serializer, SwaggerInterfaceParser interfaceParser) {
        super(httpClient, serializer, interfaceParser);
    }

    /**
     * @return The millisecond delay that will occur by default between long running operation polls.
     */
    public static long defaultDelayInMilliseconds() {
        return AzureProxy.defaultDelayInMilliseconds;
    }

    /**
     * Set the millisecond delay that will occur by default between long running operation polls.
     * @param defaultDelayInMilliseconds The number of milliseconds to delay before sending the next
     *                                   long running operation status poll.
     */
    public static void setDefaultDelayInMilliseconds(long defaultDelayInMilliseconds) {
        AzureProxy.defaultDelayInMilliseconds = defaultDelayInMilliseconds;
    }

    /**
     * Create a proxy implementation of the provided Swagger interface.
     * @param swaggerInterface The Swagger interface to provide a proxy implementation for.
     * @param azureEnvironment The azure environment that the proxy implementation will target.
     * @param httpClient The internal HTTP client that will be used to make REST calls.
     * @param serializer The serializer that will be used to convert POJOs to and from request and
     *                   response bodies.
     * @param <A> The type of the Swagger interface.
     * @return A proxy implementation of the provided Swagger interface.
     */
    @SuppressWarnings("unchecked")
    public static <A> A create(Class<A> swaggerInterface, AzureEnvironment azureEnvironment, final HttpClient httpClient, SerializerAdapter<?> serializer) {
        String baseUrl = null;

        if (azureEnvironment != null) {
            final AzureHost azureHost = swaggerInterface.getAnnotation(AzureHost.class);
            if (azureHost != null) {
                baseUrl = azureEnvironment.url(azureHost.endpoint());
            }
        }

        return AzureProxy.create(swaggerInterface, baseUrl, httpClient, serializer);
    }

    /**
     * Create a proxy implementation of the provided Swagger interface.
     * @param swaggerInterface The Swagger interface to provide a proxy implementation for.
     * @param baseUrl The base URL (protocol and host) that the proxy implementation will target.
     * @param httpClient The internal HTTP client that will be used to make REST calls.
     * @param serializer The serializer that will be used to convert POJOs to and from request and
     *                   response bodies.
     * @param <A> The type of the Swagger interface.
     * @return A proxy implementation of the provided Swagger interface.
     */
    @SuppressWarnings("unchecked")
    public static <A> A create(Class<A> swaggerInterface, String baseUrl, final HttpClient httpClient, SerializerAdapter<?> serializer) {
        final SwaggerInterfaceParser interfaceParser = new SwaggerInterfaceParser(swaggerInterface, baseUrl);
        final AzureProxy azureProxy = new AzureProxy(httpClient, serializer, interfaceParser);
        return (A) Proxy.newProxyInstance(swaggerInterface.getClassLoader(), new Class[]{swaggerInterface}, azureProxy);
    }

    @Override
    protected Object handleSyncHttpResponse(HttpRequest httpRequest, HttpResponse httpResponse, SwaggerMethodParser methodParser) throws IOException, InterruptedException {
        final SerializerAdapter<?> serializer = serializer();

<<<<<<< HEAD
        final OperationStatus<Object> operationStatus = new OperationStatus<>(httpRequest, httpResponse, serializer, defaultDelayInMilliseconds());
        while (!operationStatus.isDone()) {
            operationStatus.delay();
=======
        final PollStrategy pollStrategy = createPollStrategy(httpRequest, httpResponse, serializer);
        if (pollStrategy != null) {
            while (!pollStrategy.isDone()) {
                pollStrategy.delay();
>>>>>>> 5755604f

                final HttpRequest pollRequest = pollStrategy.createPollRequest();
                httpResponse = sendHttpRequest(pollRequest);

                pollStrategy.updateFrom(httpResponse);
            }
        }

        return super.handleSyncHttpResponse(httpRequest, httpResponse, methodParser);
    }

    @Override
    protected Object handleAsyncHttpResponse(final HttpRequest httpRequest, Single<HttpResponse> asyncHttpResponse, final SwaggerMethodParser methodParser) {
        final SerializerAdapter<?> serializer = serializer();

        Object result = null;

        final Type returnType = methodParser.returnType();
        final TypeToken returnTypeToken = TypeToken.of(returnType);

        if (returnTypeToken.isSubtypeOf(Completable.class) || returnTypeToken.isSubtypeOf(Single.class)) {
            asyncHttpResponse = asyncHttpResponse
                    .flatMap(new Func1<HttpResponse, Single<? extends HttpResponse>>() {
                        @Override
                        public Single<? extends HttpResponse> call(HttpResponse httpResponse) {
<<<<<<< HEAD
                            final OperationStatus<Object> operationStatus = new OperationStatus<>(httpRequest, httpResponse, serializer, defaultDelayInMilliseconds());
=======
                            final PollStrategy pollStrategy = createPollStrategy(httpRequest, httpResponse, serializer);
>>>>>>> 5755604f

                            Single<HttpResponse> result;
                            if (pollStrategy == null || pollStrategy.isDone()) {
                                result = Single.just(httpResponse);
                            }
                            else {
                                result = sendPollRequestWithDelay(pollStrategy)
                                        .repeat()
                                        .takeUntil(new Func1<HttpResponse, Boolean>() {
                                            @Override
                                            public Boolean call(HttpResponse ignored) {
                                                return pollStrategy.isDone();
                                            }
                                        })
                                        .last()
                                        .toSingle();
                            }
                            return result;
                        }
                    });
            result = super.handleAsyncHttpResponse(httpRequest, asyncHttpResponse, methodParser);
        }
        else if (returnTypeToken.isSubtypeOf(Observable.class)) {
            final Type operationStatusType = ((ParameterizedType) returnType).getActualTypeArguments()[0];
            final TypeToken operationStatusTypeToken = TypeToken.of(operationStatusType);
            if (!operationStatusTypeToken.isSubtypeOf(OperationStatus.class)) {
                throw new InvalidReturnTypeException("AzureProxy only supports swagger interface methods that return Observable (such as " + methodParser.fullyQualifiedMethodName() + "()) if the Observable's inner type that is OperationStatus (not " + returnType.toString() + ").");
            }
            else {
                final Type operationStatusResultType = ((ParameterizedType) operationStatusType).getActualTypeArguments()[0];
                result = asyncHttpResponse
                        .toObservable()
                        .flatMap(new Func1<HttpResponse, Observable<OperationStatus<Object>>>() {
                            @Override
                            public Observable<OperationStatus<Object>> call(HttpResponse httpResponse) {
<<<<<<< HEAD
                                final OperationStatus<Object> operationStatus = new OperationStatus<>(httpRequest, httpResponse, serializer, defaultDelayInMilliseconds());
=======
                                final PollStrategy pollStrategy = createPollStrategy(httpRequest, httpResponse, serializer);
>>>>>>> 5755604f

                                Observable<OperationStatus<Object>> result;
                                if (pollStrategy == null || pollStrategy.isDone()) {
                                    result = toCompletedOperationStatusObservable(httpRequest, httpResponse, methodParser, operationStatusResultType);
                                } else {
                                    result = sendPollRequestWithDelay(pollStrategy)
                                            .flatMap(new Func1<HttpResponse, Observable<OperationStatus<Object>>>() {
                                                @Override
                                                public Observable<OperationStatus<Object>> call(HttpResponse httpResponse) {
                                                    Observable<OperationStatus<Object>> result;
                                                    if (!pollStrategy.isDone()) {
                                                        result = Observable.just(new OperationStatus<>(pollStrategy));
                                                    }
                                                    else {
                                                        result = toCompletedOperationStatusObservable(httpRequest, httpResponse, methodParser, operationStatusResultType);
                                                    }
                                                    return result;
                                                }
                                            })
                                            .repeat()
                                            .takeUntil(new Func1<OperationStatus<Object>, Boolean>() {
                                                @Override
                                                public Boolean call(OperationStatus<Object> operationStatus) {
                                                    return operationStatus.isDone();
                                                }
                                            });
                                }
                                return result;
                            }
                        });
            }
        }

        return result;
    }

    private static PollStrategy createPollStrategy(HttpRequest httpRequest, HttpResponse httpResponse, SerializerAdapter<?> serializer) {
        PollStrategy result = null;

        final int httpStatusCode = httpResponse.statusCode();
        if (httpStatusCode != 200) {
            final String fullyQualifiedMethodName = httpRequest.callerMethod();
            final String originalHttpRequestMethod = httpRequest.httpMethod();
            final String originalHttpRequestUrl = httpRequest.url();

            if (originalHttpRequestMethod.equalsIgnoreCase("PUT") || originalHttpRequestMethod.equalsIgnoreCase("PATCH")) {
                if (httpStatusCode == 201) {
                    result = AzureAsyncOperationPollStrategy.tryToCreate(fullyQualifiedMethodName, httpResponse, originalHttpRequestUrl, serializer);
                } else if (httpStatusCode == 202) {
                    result = AzureAsyncOperationPollStrategy.tryToCreate(fullyQualifiedMethodName, httpResponse, originalHttpRequestUrl, serializer);
                    if (result == null) {
                        result = LocationPollStrategy.tryToCreate(fullyQualifiedMethodName, httpResponse);
                    }
                }
            } else /* if (originalRequestHttpMethod.equalsIgnoreCase("DELETE") || originalRequestHttpMethod.equalsIgnoreCase("POST") */ {
                if (httpStatusCode == 202) {
                    result = AzureAsyncOperationPollStrategy.tryToCreate(fullyQualifiedMethodName, httpResponse, originalHttpRequestUrl, serializer);
                    if (result == null) {
                        result = LocationPollStrategy.tryToCreate(fullyQualifiedMethodName, httpResponse);
                    }
                }
            }
        }

        return result;
    }

    private Observable<OperationStatus<Object>> toCompletedOperationStatusObservable(HttpRequest httpRequest, HttpResponse httpResponse, SwaggerMethodParser methodParser, Type operationStatusResultType) {
        Observable<OperationStatus<Object>> result;
        try {
            final Object resultObject = super.handleSyncHttpResponse(httpRequest, httpResponse, methodParser, operationStatusResultType);
            result = Observable.just(new OperationStatus<>(resultObject));
        } catch (IOException e) {
            result = Observable.error(e);
        }
        return result;
    }

    private Observable<HttpResponse> sendPollRequestWithDelay(final PollStrategy pollStrategy) {
        return Observable.defer(new Func0<Observable<HttpResponse>>() {
            @Override
            public Observable<HttpResponse> call() {
                return pollStrategy
                        .delayAsync()
                        .flatMap(new Func1<Void, Single<HttpResponse>>() {
                            @Override
                            public Single<HttpResponse> call(Void ignored) {
                                final HttpRequest pollRequest = pollStrategy.createPollRequest();
                                return sendHttpRequestAsync(pollRequest);
                            }
                        })
                        .flatMap(new Func1<HttpResponse, Single<HttpResponse>>() {
                            @Override
                            public Single<HttpResponse> call(HttpResponse response) {
                                return pollStrategy.updateFromAsync(response);
                            }
                        })
                        .toObservable();
            }
        });
    }
}<|MERGE_RESOLUTION|>--- conflicted
+++ resolved
@@ -106,16 +106,10 @@
     protected Object handleSyncHttpResponse(HttpRequest httpRequest, HttpResponse httpResponse, SwaggerMethodParser methodParser) throws IOException, InterruptedException {
         final SerializerAdapter<?> serializer = serializer();
 
-<<<<<<< HEAD
-        final OperationStatus<Object> operationStatus = new OperationStatus<>(httpRequest, httpResponse, serializer, defaultDelayInMilliseconds());
-        while (!operationStatus.isDone()) {
-            operationStatus.delay();
-=======
         final PollStrategy pollStrategy = createPollStrategy(httpRequest, httpResponse, serializer);
         if (pollStrategy != null) {
             while (!pollStrategy.isDone()) {
                 pollStrategy.delay();
->>>>>>> 5755604f
 
                 final HttpRequest pollRequest = pollStrategy.createPollRequest();
                 httpResponse = sendHttpRequest(pollRequest);
@@ -141,11 +135,7 @@
                     .flatMap(new Func1<HttpResponse, Single<? extends HttpResponse>>() {
                         @Override
                         public Single<? extends HttpResponse> call(HttpResponse httpResponse) {
-<<<<<<< HEAD
-                            final OperationStatus<Object> operationStatus = new OperationStatus<>(httpRequest, httpResponse, serializer, defaultDelayInMilliseconds());
-=======
                             final PollStrategy pollStrategy = createPollStrategy(httpRequest, httpResponse, serializer);
->>>>>>> 5755604f
 
                             Single<HttpResponse> result;
                             if (pollStrategy == null || pollStrategy.isDone()) {
@@ -181,11 +171,7 @@
                         .flatMap(new Func1<HttpResponse, Observable<OperationStatus<Object>>>() {
                             @Override
                             public Observable<OperationStatus<Object>> call(HttpResponse httpResponse) {
-<<<<<<< HEAD
-                                final OperationStatus<Object> operationStatus = new OperationStatus<>(httpRequest, httpResponse, serializer, defaultDelayInMilliseconds());
-=======
                                 final PollStrategy pollStrategy = createPollStrategy(httpRequest, httpResponse, serializer);
->>>>>>> 5755604f
 
                                 Observable<OperationStatus<Object>> result;
                                 if (pollStrategy == null || pollStrategy.isDone()) {
@@ -224,6 +210,7 @@
 
     private static PollStrategy createPollStrategy(HttpRequest httpRequest, HttpResponse httpResponse, SerializerAdapter<?> serializer) {
         PollStrategy result = null;
+        final long delayInMilliseconds = defaultDelayInMilliseconds();
 
         final int httpStatusCode = httpResponse.statusCode();
         if (httpStatusCode != 200) {
@@ -233,18 +220,18 @@
 
             if (originalHttpRequestMethod.equalsIgnoreCase("PUT") || originalHttpRequestMethod.equalsIgnoreCase("PATCH")) {
                 if (httpStatusCode == 201) {
-                    result = AzureAsyncOperationPollStrategy.tryToCreate(fullyQualifiedMethodName, httpResponse, originalHttpRequestUrl, serializer);
+                    result = AzureAsyncOperationPollStrategy.tryToCreate(fullyQualifiedMethodName, httpResponse, originalHttpRequestUrl, serializer, delayInMilliseconds);
                 } else if (httpStatusCode == 202) {
-                    result = AzureAsyncOperationPollStrategy.tryToCreate(fullyQualifiedMethodName, httpResponse, originalHttpRequestUrl, serializer);
+                    result = AzureAsyncOperationPollStrategy.tryToCreate(fullyQualifiedMethodName, httpResponse, originalHttpRequestUrl, serializer, delayInMilliseconds);
                     if (result == null) {
-                        result = LocationPollStrategy.tryToCreate(fullyQualifiedMethodName, httpResponse);
+                        result = LocationPollStrategy.tryToCreate(fullyQualifiedMethodName, httpResponse, delayInMilliseconds);
                     }
                 }
             } else /* if (originalRequestHttpMethod.equalsIgnoreCase("DELETE") || originalRequestHttpMethod.equalsIgnoreCase("POST") */ {
                 if (httpStatusCode == 202) {
-                    result = AzureAsyncOperationPollStrategy.tryToCreate(fullyQualifiedMethodName, httpResponse, originalHttpRequestUrl, serializer);
+                    result = AzureAsyncOperationPollStrategy.tryToCreate(fullyQualifiedMethodName, httpResponse, originalHttpRequestUrl, serializer, delayInMilliseconds);
                     if (result == null) {
-                        result = LocationPollStrategy.tryToCreate(fullyQualifiedMethodName, httpResponse);
+                        result = LocationPollStrategy.tryToCreate(fullyQualifiedMethodName, httpResponse, delayInMilliseconds);
                     }
                 }
             }
