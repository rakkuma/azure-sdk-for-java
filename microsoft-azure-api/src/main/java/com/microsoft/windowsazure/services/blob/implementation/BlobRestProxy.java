--- conflicted
+++ resolved
@@ -667,14 +667,10 @@
         Builder builder = webResource.header("x-ms-version", API_VERSION);
         builder = addOptionalHeader(builder, "x-ms-lease-id", options.getLeaseId());
         builder = addOptionalRangeHeader(builder, options.getRangeStart(), options.getRangeEnd());
-<<<<<<< HEAD
-        builder = addOptionalAccessConditionHeader(builder, options.getAccessCondition());
-=======
-        builder = addOptionalAccessContitionHeader(builder, options.getAccessCondition());
+        builder = addOptionalAccessConditionHeader(builder, options.getAccessCondition());
         if (options.isComputeRangeMD5()) {
             builder = addOptionalHeader(builder, "x-ms-range-get-content-md5", "true");
         }
->>>>>>> 101b1e03
 
         ClientResponse response = builder.get(ClientResponse.class);
         ThrowIfNotSuccess(response);
