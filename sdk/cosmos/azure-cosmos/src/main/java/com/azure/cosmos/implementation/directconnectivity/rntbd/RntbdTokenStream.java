// Copyright (c) Microsoft Corporation. All rights reserved.
// Licensed under the MIT License.

package com.azure.cosmos.implementation.directconnectivity.rntbd;

import com.azure.cosmos.implementation.guava25.collect.ImmutableMap;
import com.azure.cosmos.implementation.guava25.collect.ImmutableSet;
import com.azure.cosmos.implementation.guava25.collect.Maps;
import io.netty.buffer.ByteBuf;
import io.netty.handler.codec.CorruptedFrameException;
import io.netty.util.ReferenceCounted;

import java.util.stream.Collector;

import static com.azure.cosmos.implementation.directconnectivity.rntbd.RntbdConstants.RntbdHeader;
<<<<<<< HEAD
=======
import static com.azure.cosmos.implementation.guava25.base.Preconditions.checkNotNull;
>>>>>>> 868667ed
import static com.azure.cosmos.implementation.guava27.Strings.lenientFormat;
import static com.google.common.base.Preconditions.checkNotNull;

@SuppressWarnings("UnstableApiUsage")
abstract class RntbdTokenStream<T extends Enum<T> & RntbdHeader> implements ReferenceCounted {

    final ByteBuf in;
    final ImmutableMap<Short, T> headers;
    final ImmutableMap<T, RntbdToken> tokens;

    RntbdTokenStream(final ImmutableSet<T> headers, final ImmutableMap<Short, T> ids, final ByteBuf in) {

        checkNotNull(headers, "expected non-null headers");
        checkNotNull(ids, "expected non-null ids");
        checkNotNull(in, "expected non-null in");

        final Collector<T, ?, ImmutableMap<T, RntbdToken>> collector = Maps.toImmutableEnumMap(h -> h, RntbdToken::create);
        this.tokens = headers.stream().collect(collector);
        this.headers = ids;
        this.in = in;
    }

    // region Methods

    final int computeCount() {

        int count = 0;

        for (final RntbdToken token : this.tokens.values()) {
            if (token.isPresent()) {
                ++count;
            }
        }

        return count;
    }

    final int computeLength() {

        int total = 0;

        for (final RntbdToken token : this.tokens.values()) {
            total += token.computeLength();
        }

        return total;
    }

    static <T extends RntbdTokenStream<?>> T decode(final T stream) {

        final ByteBuf in = stream.in;

        while (in.readableBytes() > 0) {

            final short id = in.readShortLE();
            final RntbdTokenType type = RntbdTokenType.fromId(in.readByte());

            RntbdToken token = stream.tokens.get(stream.headers.get(id));

            if (token == null) {
                token = RntbdToken.create(new UndefinedHeader(id, type));
            }

            token.decode(in);
        }

        for (final RntbdToken token : stream.tokens.values()) {
            if (!token.isPresent() && token.isRequired()) {
                final String message = lenientFormat("Required header not found on token stream: %s", token);
                throw new CorruptedFrameException(message);
            }
        }

        return stream;
    }

    final void encode(final ByteBuf out) {
        for (final RntbdToken token : this.tokens.values()) {
            token.encode(out);
        }
    }

    final RntbdToken get(final T header) {
        return this.tokens.get(header);
    }

    @Override
    public final int refCnt() {
        return this.in.refCnt();
    }

    @Override
    public final boolean release() {
        return this.release(1);
    }

    @Override
    public final boolean release(final int count) {
        return this.in.release(count);
    }

    @Override
    public final RntbdTokenStream<T> retain() {
        return this.retain(1);
<<<<<<< HEAD
    }

    @Override
    public final RntbdTokenStream<T> retain(final int count) {
        this.in.retain(count);
        return this;
    }

    @Override
    public ReferenceCounted touch(Object hint) {
        return this;
    }

    @Override
=======
    }

    @Override
    public final RntbdTokenStream<T> retain(final int count) {
        this.in.retain(count);
        return this;
    }

    @Override
    public ReferenceCounted touch(Object hint) {
        return this;
    }

    @Override
>>>>>>> 868667ed
    public ReferenceCounted touch() {
        return this;
    }

    // endregion

    // region Types

    private static final class UndefinedHeader implements RntbdHeader {

        private final short id;
        private final RntbdTokenType type;

        UndefinedHeader(final short id, final RntbdTokenType type) {
            this.id = id;
            this.type = type;
        }

        @Override
        public boolean isRequired() {
            return false;
        }

        @Override
        public short id() {
            return this.id;
        }

        @Override
        public String name() {
            return "Undefined";
        }

        @Override
        public RntbdTokenType type() {
            return this.type;
        }
    }

    // endregion
}<|MERGE_RESOLUTION|>--- conflicted
+++ resolved
@@ -13,12 +13,8 @@
 import java.util.stream.Collector;
 
 import static com.azure.cosmos.implementation.directconnectivity.rntbd.RntbdConstants.RntbdHeader;
-<<<<<<< HEAD
-=======
 import static com.azure.cosmos.implementation.guava25.base.Preconditions.checkNotNull;
->>>>>>> 868667ed
 import static com.azure.cosmos.implementation.guava27.Strings.lenientFormat;
-import static com.google.common.base.Preconditions.checkNotNull;
 
 @SuppressWarnings("UnstableApiUsage")
 abstract class RntbdTokenStream<T extends Enum<T> & RntbdHeader> implements ReferenceCounted {
@@ -121,7 +117,6 @@
     @Override
     public final RntbdTokenStream<T> retain() {
         return this.retain(1);
-<<<<<<< HEAD
     }
 
     @Override
@@ -136,22 +131,6 @@
     }
 
     @Override
-=======
-    }
-
-    @Override
-    public final RntbdTokenStream<T> retain(final int count) {
-        this.in.retain(count);
-        return this;
-    }
-
-    @Override
-    public ReferenceCounted touch(Object hint) {
-        return this;
-    }
-
-    @Override
->>>>>>> 868667ed
     public ReferenceCounted touch() {
         return this;
     }
