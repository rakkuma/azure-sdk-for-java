--- conflicted
+++ resolved
@@ -3,11 +3,8 @@
 jobs:
   - template: ../../eng/pipelines/templates/jobs/archetype-sdk-tests.yml
     parameters:
-<<<<<<< HEAD
-=======
       TimeoutInMinutes: 240
       MaxParallel: 6
->>>>>>> f4952c76
       ServiceDirectory: keyvault
       EnvVars:
         AZURE_TEST_MODE: RECORD
