--- conflicted
+++ resolved
@@ -13,36 +13,23 @@
 import com.microsoft.azure.management.network.ApplicationGateway;
 import com.microsoft.azure.management.network.ApplicationGatewaySkuName;
 import com.microsoft.azure.management.network.ApplicationGateways;
-<<<<<<< HEAD
 import com.microsoft.azure.management.resources.fluentcore.arm.ResourceUtils;
-import com.microsoft.azure.management.resources.fluentcore.arm.collection.implementation.TopLevelCrudableResourcesImpl;
+import com.microsoft.azure.management.resources.fluentcore.arm.collection.implementation.TopLevelModifiableResourcesImpl;
 import com.microsoft.azure.management.resources.fluentcore.utils.RXMapper;
 
 import rx.Observable;
-=======
-import com.microsoft.azure.management.resources.fluentcore.arm.collection.implementation.TopLevelModifiableResourcesImpl;
->>>>>>> 6a25c24b
 
 /**
  *  Implementation for ApplicationGateways.
  */
 @LangDefinition
 class ApplicationGatewaysImpl
-<<<<<<< HEAD
-        extends TopLevelCrudableResourcesImpl<
+        extends TopLevelModifiableResourcesImpl<
             ApplicationGateway,
             ApplicationGatewayImpl,
             ApplicationGatewayInner,
             ApplicationGatewaysInner,
             NetworkManager>
-=======
-        extends TopLevelModifiableResourcesImpl<
-                                            ApplicationGateway,
-                                            ApplicationGatewayImpl,
-                                            ApplicationGatewayInner,
-                                            ApplicationGatewaysInner,
-                                            NetworkManager>
->>>>>>> 6a25c24b
         implements ApplicationGateways {
 
     ApplicationGatewaysImpl(final NetworkManager networkManager) {
