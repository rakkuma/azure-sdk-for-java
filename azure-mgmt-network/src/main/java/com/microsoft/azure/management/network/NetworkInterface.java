/**
 * Copyright (c) Microsoft Corporation. All rights reserved.
 * Licensed under the MIT License. See License.txt in the project root for
 * license information.
 */

package com.microsoft.azure.management.network;

import com.microsoft.azure.management.apigeneration.LangDefinition;
import com.microsoft.azure.management.network.implementation.NetworkInterfaceInner;
import com.microsoft.azure.management.resources.fluentcore.arm.models.GroupableResource;
import com.microsoft.azure.management.resources.fluentcore.arm.models.Resource;
import com.microsoft.azure.management.resources.fluentcore.model.Appliable;
import com.microsoft.azure.management.resources.fluentcore.model.Creatable;
import com.microsoft.azure.management.resources.fluentcore.model.Refreshable;
import com.microsoft.azure.management.resources.fluentcore.model.Updatable;
import com.microsoft.azure.management.resources.fluentcore.model.Wrapper;

import java.util.List;
import java.util.Map;

/**
 * Network interface.
 */
@LangDefinition()
public interface NetworkInterface extends
        GroupableResource,
        Refreshable<NetworkInterface>,
        Wrapper<NetworkInterfaceInner>,
        Updatable<NetworkInterface.Update> {
    // Getters
    /**
     * @return <tt>true</tt> if IP forwarding is enabled in this network interface
     */
    boolean isIpForwardingEnabled();

    /**
     * @return the MAC Address of the network interface
     */
    String macAddress();

    /**
     *
     * @return the Internal DNS name assigned to this network interface
     */
    String internalDnsNameLabel();

    /**
     * Gets the fully qualified domain name of this network interface.
     * <p>
     * A network interface receives FQDN as a part of assigning it to a virtual machine.
     *
     * @return the qualified domain name
     */
    String internalFqdn();

    /**
     * @return the internal domain name suffix
     */
    String internalDomainNameSuffix();

    /**
     * @return IP addresses of this network interface's DNS servers
     */
    List<String> dnsServers();

    /**
     * @return applied DNS servers
     */
    List<String> appliedDnsServers();

    /**
     * Gets the public IP address associated with this network interface.
     * <p>
     * This method makes a rest API call to fetch the public IP.
     *
     * @return the public IP associated with this network interface
     */
    PublicIpAddress primaryPublicIpAddress();

    /**
     * @return the resource id of the virtual network subnet associated with this network interface.
     */
    String primarySubnetId();

    /**
     * Gets the virtual network associated this network interface's primary IP configuration.
     * <p>
     * This method makes a rest API call to fetch the virtual network.
     *
     * @return the virtual network associated with this network interface.
     */
    Network primaryNetwork();

    /**
     * Gets the private IP address allocated to this network interface's primary IP configuration.
     * <p>
     * The private IP will be within the virtual network subnet of this network interface.
     *
     * @return the private IP addresses
     */
    String primaryPrivateIp();

    /**
     * @return the private IP allocation method (Dynamic, Static) of this network interface's
     * primary IP configuration.
     */
    IPAllocationMethod primaryPrivateIpAllocationMethod();

    /**
     * @return the IP configurations of this network interface, indexed by their names
     */
    Map<String, NicIpConfiguration> ipConfigurations();

    /**
     * @return the primary IP configuration of this network interface
     */
    NicIpConfiguration primaryIpConfiguration();

    /**
     * @return the network security group resource id or null if there is no network security group
     * associated with this network interface.
     */
    String networkSecurityGroupId();

    /**
     * Gets the network security group associated this network interface.
     * <p>
     * This method makes a rest API call to fetch the Network Security Group resource.
     *
     * @return the network security group associated with this network interface.
     */
<<<<<<< HEAD
    NetworkSecurityGroup getNetworkSecurityGroup() throws CloudException, IOException;

    /**
     * @return the resource ID of the associated virtual machine, or null if none.
     */
    String virtualMachineId();
=======
    NetworkSecurityGroup networkSecurityGroup();
>>>>>>> 7d431035

    // Setters (fluent)

    /**
     * The entirety of the network interface definition.
     */
    @LangDefinition(ContainerName = "Definition", ContainerFileName = "IDefinition")
    interface Definition extends
            DefinitionStages.Blank,
            DefinitionStages.WithGroup,
            DefinitionStages.WithPrimaryNetwork,
            DefinitionStages.WithPrimaryNetworkSubnet,
            DefinitionStages.WithPrimaryPrivateIp,
            DefinitionStages.WithCreate {
    }

    /**
     * Grouping of network interface definition stages.
     */
    @LangDefinition(ContainerName = "Definition", ContainerFileName = "IDefinition", IsContainerOnly = true)
    interface DefinitionStages {
        /**
         * The first stage of the network interface.
         */
        interface Blank
                extends GroupableResource.DefinitionWithRegion<WithGroup> {
        }

        /**
         * The stage of the network interface definition allowing to specify the resource group.
         */
        interface WithGroup
                extends GroupableResource.DefinitionStages.WithGroup<WithPrimaryNetwork> {
        }

        /**
         * The stage of the network interface definition allowing to specify the virtual network for
         * primary IP configuration.
         */
        interface WithPrimaryNetwork {
            /**
             * Create a new virtual network to associate with the network interface's primary IP configuration,
             * based on the provided definition.
             *
             * @param creatable a creatable definition for a new virtual network
             * @return the next stage of the network interface definition
             */
            WithPrimaryPrivateIp withNewPrimaryNetwork(Creatable<Network> creatable);

            /**
             * Creates a new virtual network to associate with the network interface's primary IP configuration.
             * <p>
             * The virtual network will be created in the same resource group and region as of network interface,
             * it will be created with the specified address space and a default subnet covering the entirety of
             * the network IP address space.
             *
             * @param name the name of the new virtual network
             * @param addressSpace the address space for rhe virtual network
             * @return the next stage of the network interface definition
             */
            WithPrimaryPrivateIp withNewPrimaryNetwork(String name, String addressSpace);

            /**
             * Creates a new virtual network to associate with the network interface's primary IP configuration.
             * <p>
             * The virtual network will be created in the same resource group and region as of network interface,
             * it will be created with the specified address space and a default subnet covering the entirety of
             * the network IP address space.
             *
             * @param addressSpace the address space for the virtual network
             * @return the next stage of the network interface definition
             */
            WithPrimaryPrivateIp withNewPrimaryNetwork(String addressSpace);

            /**
             * Associate an existing virtual network with the network interface's primary IP configuration.
             *
             * @param network an existing virtual network
             * @return the next stage of the network interface definition
             */
            WithPrimaryNetworkSubnet withExistingPrimaryNetwork(Network network);
        }

        /**
         * The stage of the network interface definition allowing to specify subnet.
         */
        interface WithPrimaryNetworkSubnet {
            /**
             * Associate a subnet with the network interface's primary IP configuration.
             *
             * @param name the subnet name
             * @return the next stage of the network interface definition
             */
            WithPrimaryPrivateIp withSubnet(String name);
        }

        /**
         * The stage of the network interface definition allowing to specify private IP address within
         * a virtual network subnet.
         */
        interface WithPrimaryPrivateIp {
            /**
             * Enables dynamic private IP address allocation within the specified existing virtual network
             * subnet for the network interface's primary IP configuration.
             *
             * @return the next stage of network interface definition
             */
            WithCreate withPrimaryPrivateIpAddressDynamic();

            /**
             * Assigns the specified static private IP address within the specified existing virtual network
             * subnet to the network interface's primary IP configuration.
             *
             * @param staticPrivateIpAddress the static IP address within the specified subnet to assign to
             *                               the network interface
             * @return the next stage of network interface definition
             */
            WithCreate withPrimaryPrivateIpAddressStatic(String staticPrivateIpAddress);
        }

        /**
         * The stage of the network interface definition allowing to associate public IP address with it's primary
         * IP configuration.
         */
        interface WithPrimaryPublicIpAddress {
            /**
             * Create a new public IP address to associate with network interface's primary IP configuration, based on
             * the provided definition.
             *
             * @param creatable a creatable definition for a new public IP
             * @return the next stage of the network interface definition
             */
            WithCreate withNewPrimaryPublicIpAddress(Creatable<PublicIpAddress> creatable);

            /**
             * Creates a new public IP address in the same region and group as the resource and associate it
             * with the network interface's primary IP configuration.
             * <p>
             * the internal name and DNS label for the public IP address will be derived from the network interface name
             *
             * @return the next stage of the network interface definition
             */
            WithCreate withNewPrimaryPublicIpAddress();

            /**
             * Creates a new public IP address in the same region and group as the resource, with the specified DNS label
             * and associate it with the network interface's primary IP configuration.
             * <p>
             * the internal name for the public IP address will be derived from the DNS label
             *
             * @param leafDnsLabel the leaf domain label
             * @return the next stage of the network interface definition
             */
            WithCreate withNewPrimaryPublicIpAddress(String leafDnsLabel);

            /**
             * Associates an existing public IP address with the network interface's primary IP configuration.
             *
             * @param publicIpAddress an existing public IP address
             * @return the next stage of the network interface definition
             */
            WithCreate withExistingPrimaryPublicIpAddress(PublicIpAddress publicIpAddress);
        }

        /**
         * The stage of the network interface definition allowing to associate a network security group.
         */
        interface WithNetworkSecurityGroup {
            /**
             * Create a new network security group to associate with network interface, based on the provided definition.
             *
             * @param creatable a creatable definition for a new network security group
             * @return the next stage of the network interface definition
             */
            WithCreate withNewNetworkSecurityGroup(Creatable<NetworkSecurityGroup> creatable);

            /**
             * Associates an existing network security group with the network interface.
             *
             * @param networkSecurityGroup an existing network security group
             * @return the next stage of the network interface definition
             */
            WithCreate withExistingNetworkSecurityGroup(NetworkSecurityGroup networkSecurityGroup);
        }

        /**
         * The stage of the network interface definition allowing to associate a secondary IP configurations.
         */
        interface WithSecondaryIpConfiguration {
            /**
             * Starts definition of a secondary IP configuration.
             *
             * @param name name for the IP configuration
             * @return the first stage of a secondary IP configuration definition
             */
            NicIpConfiguration.DefinitionStages.Blank<WithCreate> defineSecondaryIpConfiguration(String name);
        }

        /**
         * The stage of the network interface definition which contains all the minimum required inputs for
         * the resource to be created (via {@link WithCreate#create()}), but also allows
         * for any other optional settings to be specified.
         */
        interface WithCreate extends
                Creatable<NetworkInterface>,
                Resource.DefinitionWithTags<WithCreate>,
                WithPrimaryPublicIpAddress,
                WithNetworkSecurityGroup,
                WithSecondaryIpConfiguration {
            /**
             * Enable IP forwarding in the network interface.
             *
             * @return the next stage of the network interface definition
             */
            WithCreate withIpForwarding();

            /**
             * Specifies the IP address of the custom DNS server to associate with the network interface.
             * <p>
             * Note this method's effect is additive, i.e. each time it is used, the new dns server is
             * added to the network interface.
             *
             * @param ipAddress the IP address of the DNS server
             * @return the next stage of the network interface definition
             */
            WithCreate withDnsServer(String ipAddress);

            /**
             * Specifies the internal DNS name label for the network interface.
             *
             * @param dnsNameLabel the internal DNS name label
             * @return the next stage of the network interface definition
             */
            WithCreate withInternalDnsNameLabel(String dnsNameLabel);
        }
    }

    /**
     * Grouping of network interface update stages.
     */
    @LangDefinition(ContainerName = "Update", ContainerFileName = "IUpdate", IsContainerOnly = true)
    interface UpdateStages {
        /**
         * The stage of the network interface update allowing to specify subnet.
         */
        interface WithPrimaryNetworkSubnet {
            /**
             * Associate a subnet with the network interface.
             *
             * @param name the subnet name
             * @return the next stage of the network interface update
             */
            Update withSubnet(String name);
        }

        /**
         * The stage of the network interface update allowing to specify private IP address within
         * a virtual network subnet.
         */
        interface WithPrimaryPrivateIp {
            /**
             * Enables dynamic private IP address allocation within the specified existing virtual network
             * subnet for the network interface's primary IP configuration.
             *
             * @return the next stage of network interface update
             */
            Update withPrimaryPrivateIpAddressDynamic();

            /**
             * Assigns the specified static private IP address within the specified existing virtual network
             * subnet to the network interface's primary IP configuration.
             *
             * @param staticPrivateIpAddress the static IP address within the specified subnet to assign to
             *                               the primary IP configuration
             * @return the next stage of network interface update
             */
            Update withPrimaryPrivateIpAddressStatic(String staticPrivateIpAddress);
        }

        /**
         * The stage of the network interface update allowing to associate public IP address with it's primary
         * IP configuration.
         */
        interface WithPrimaryPublicIpAddress {
            /**
             * Create a new public IP address to associate the network interface's primary IP configuration,
             * based on the provided definition.
             * <p>
             * if there is public IP associated with the primary IP configuration then that will be removed in
             * favour of this
             *
             * @param creatable a creatable definition for a new public IP
             * @return the next stage of the network interface update
             */
            Update withNewPrimaryPublicIpAddress(Creatable<PublicIpAddress> creatable);

            /**
             * Creates a new public IP address in the same region and group as the resource and associate it
             * with the network interface's primary IP configuration.
             * <p>
             * the internal name and DNS label for the public IP address will be derived from the network interface name,
             * if there is an existing public IP association then that will be removed in favour of this
             *
             * @return the next stage of the network interface update
             */
            Update withNewPrimaryPublicIpAddress();

            /**
             * Creates a new public IP address in the same region and group as the resource, with the specified DNS label
             * and associate it with the network interface's primary IP configuration.
             * <p>
             * the internal name for the public IP address will be derived from the DNS label, if there is an existing
             * public IP association then that will be removed in favour of this
             *
             * @param leafDnsLabel the leaf domain label
             * @return the next stage of the network interface update
             */
            Update withNewPrimaryPublicIpAddress(String leafDnsLabel);

            /**
             * Specifies that remove any public IP associated with the network interface's primary IP configuration.
             *
             * @return the next stage of the network interface update
             */
            Update withoutPrimaryPublicIpAddress();

            /**
             * Associates an existing public IP address with the network interface's primary IP configuration.
             * if there is an existing public IP association then that will be removed in favour of this
             *
             * @param publicIpAddress an existing public IP address
             * @return the next stage of the network interface update
             */
            Update withExistingPrimaryPublicIpAddress(PublicIpAddress publicIpAddress);
        }

        /**
         * The stage of the network interface update allowing to associate network security group.
         */
        interface WithNetworkSecurityGroup {
            /**
             * Create a new network security group to associate with network interface, based on the provided definition.
             *
             * @param creatable a creatable definition for a new network security group
             * @return the next stage of the network interface update
             */
            Update withNewNetworkSecurityGroup(Creatable<NetworkSecurityGroup> creatable);

            /**
             * Associates an existing network security group with the network interface.
             *
             * @param networkSecurityGroup an existing network security group
             * @return the next stage of the network interface update
             */
            Update withExistingNetworkSecurityGroup(NetworkSecurityGroup networkSecurityGroup);

            /**
             * Specifies that remove any network security group associated with the network interface.
             *
             * @return the next stage of the network interface update
             */
            Update withoutNetworkSecurityGroup();
        }

        /**
         * The stage of the network interface update allowing to enable or disable IP forwarding.
         */
        interface WithIpForwarding {
            /**
             * Enable IP forwarding in the network interface.
             *
             * @return the next stage of the network interface update
             */
            Update withIpForwarding();

            /**
             * Disable IP forwarding in the network interface.
             *
             * @return the next stage of the network interface update
             */
            Update withoutIpForwarding();
        }

        /**
         * The stage of the network interface update allowing to specify DNS servers.
         */
        interface WithDnsServer {
            /**
             * Specifies the IP address of the custom DNS server to associate with the network interface.
             * <p>
             * Note this method's effect is additive, i.e. each time it is used, the new dns server is
             * added to the network interface.
             *
             * @param ipAddress the IP address of the DNS server
             * @return the next stage of the network interface update
             */
            Update withDnsServer(String ipAddress);

            /**
             * Removes a DNS server associated with the network interface.
             *
             * @param ipAddress the IP address of the DNS server
             * @return the next stage of the network interface update
             */
            Update withoutDnsServer(String ipAddress);

            /**
             * Specifies to use the default Azure DNS server for the network interface.
             * <p>
             * Using azure DNS server will remove any custom DNS server associated with this network interface.
             *
             * @return the next stage of the network interface update
             */
            Update withAzureDnsServer();
        }

        /**
         * The stage of the network interface update allowing to configure IP configuration.
         */
        interface WithIpConfiguration {
            /**
             * Starts definition of a secondary IP configuration.
             *
             * @param name name for the IP configuration
             * @return the first stage of a secondary IP configuration definition
             */
            NicIpConfiguration.UpdateDefinitionStages.Blank<NetworkInterface.Update> defineSecondaryIpConfiguration(String name);

            /**
             * Starts update of an IP configuration.
             *
             * @param name name of the IP configuration
             * @return the first stage of an IP configuration update
             */
            NicIpConfiguration.Update updateIpConfiguration(String name);
        }
    }

    /**
     * The template for an update operation, containing all the settings that
     * can be modified.
     * <p>
     * Call {@link Update#apply()} to apply the changes to the resource in Azure.
     */
    @LangDefinition(ContainerName = "Update", ContainerFileName = "IUpdate")
    interface Update extends
            Appliable<NetworkInterface>,
            Resource.UpdateWithTags<Update>,
            UpdateStages.WithPrimaryNetworkSubnet,
            UpdateStages.WithPrimaryPrivateIp,
            UpdateStages.WithPrimaryPublicIpAddress,
            UpdateStages.WithNetworkSecurityGroup,
            UpdateStages.WithIpForwarding,
            UpdateStages.WithDnsServer,
            UpdateStages.WithIpConfiguration {
    }
}<|MERGE_RESOLUTION|>--- conflicted
+++ resolved
@@ -130,16 +130,12 @@
      *
      * @return the network security group associated with this network interface.
      */
-<<<<<<< HEAD
-    NetworkSecurityGroup getNetworkSecurityGroup() throws CloudException, IOException;
+    NetworkSecurityGroup getNetworkSecurityGroup();
 
     /**
      * @return the resource ID of the associated virtual machine, or null if none.
      */
     String virtualMachineId();
-=======
-    NetworkSecurityGroup networkSecurityGroup();
->>>>>>> 7d431035
 
     // Setters (fluent)
 
